#!/usr/bin/env python3

from dateutil.parser import isoparse
from datetime import datetime
from enum import Enum
from typing import Annotated, Tuple, Optional
import re

class LogType(Enum):
    UNKNOWN = 0
    ACCESS = 1
    GAME = 2
    ADMIN = 3
    OOC = 4
    SAY = 5
    WHISPER = 6
    EMOTE = 7
    ATTACK = 8
    VOTE = 9
    SILICON = 10

    @staticmethod
    def parse_log_type(string: str):
        try:
            return LogType[string.upper()]
        except:
            return LogType.UNKNOWN

class SiliconLogType(Enum):
    MISC = 0
    CYBORG = 1
    LAW = 2
    
class Player:
    ckey: Optional[str]
    mob_name: Optional[str]

    def __init__(self, ckey: str, mob_name: str) -> None:
        self.ckey = None if ckey == "*no key*" else ckey
        self.mob_name = mob_name

    @staticmethod
    def parse_player(string: str):
        """Gets player's ckey and name from the following format: 'ckey/(name)' (parentheses not required)"""
        ckey, name = string.strip().split("/", 1)
        return Player(ckey, name.strip("()"))

    @staticmethod
    def parse_players_from_full_log(string: str):
        """Gets all players from a full log line. Currently not implemented. (will be soon hopefully)"""
        # (\w+|\*no key\*)\/\(((?:\w+ ?)+?)\)
        # The above regex is not yet good enough, it catches "MY NAME/(John Smith)" as the ckey "NAME"

        # ((?:\w+ ?)+|\*no key\*)\/\(((?:\w+ ?)+?)\)
        # Above does not work since it catches "has grabbed MY NAME/(John Smith)" as the ckey "has grabbed MY NAME"
        raise Exception("Not yet implemented")

class UnknownLogException(Exception): pass

class Log:
    """Represents one log entry
    
    Examples:
    log = `Log("log line here")` # NOTE: must be a valid log entry"""
    def __init__(self, line: Optional[str] = None) -> None:
        if not line or line[0] != "[": raise UnknownLogException("Does not start with [")

        self.time = None
        self.agent = None
        self.patient = None
        self.location = None
        self.location_name = None
        self.text = None
        self.is_dead = None

        self.raw_line = line
        dt, other = self.raw_line.split("] ", 1)
        self.time = isoparse(dt[1:]) # Remove starting [
        log_type, other = other.split(": ", 1)
        self.log_type = LogType.parse_log_type(log_type)
        # Python go brrrrrrr
        f = getattr(self, f"parse_{self.log_type.name.lower()}", None)
        if f: f(other)

    time: Annotated[datetime, "Time of logging"]
    agent: Annotated[Optional[Player], "Player performing the action"]
    patient: Annotated[Optional[Player], "Player receiving the action"]
    raw_line: Annotated[str, "Raw, unmodified line"]
    log_type: Annotated[LogType, "Type of the log"]
    location: Annotated[Optional[Tuple[int,int,int]], "X, Y, Y where the action was performed"]
    location_name: Annotated[Optional[str], "Name of the location where the action was performed"]
    text: Annotated[Optional[str], "Any remaining unparsed text"]
    is_dead: Annotated[Optional[bool], "Is the agent dead?"]

    # Silicon specific
    silicon_log_type: Annotated[SiliconLogType, "If log type is silicon, it will represent the subtype, otherwise None"] = None

    def parse_game(self, log: str) -> None:
        """Parses a game log entry from `GAME:` onwards (GAME: should not be included)"""
        self.text = log

    def parse_access(self, log: str) -> None:
        """Parses a game log entry from `ACCESS:` onwards (ACCESS: should not be included)"""
        self.text = log

    def parse_admin(self, log: str) -> None:
        """Parses a game log entry from `ADMIN:` onwards (ADMIN: should not be included)"""
        self.text = log

    def parse_ooc(self, log: str) -> None:
        """Parses a game log entry from `OOC:` onwards (OOC: should not be included)"""
        self.generic_say_parse(log)

    def parse_say(self, log: str) -> None:
        """Parses a game log entry from `SAY:` onwards (SAY: should not be included)"""
        self.generic_say_parse(log)

    def parse_whisper(self, log: str) -> None:
        """Parses a game log entry from `WHISPER:` onwards (WHISPER: should not be included)"""
        self.generic_say_parse(log)

    def parse_emote(self, log: str) -> None:
        """Parses a game log entry from `EMOTE:` onwards (EMOTE: should not be included)"""
        agent, other = log.split(") ", 1) # Ensure that we didn't get a name with spaces
        self.agent = Player.parse_player(agent)
        action, location = other.split(' (', 1)
        self.text = action
        loc_start = self.parse_and_set_location(location)
        self.location_name = location[:loc_start]

    def parse_attack(self, log: str) -> None:
        """Parses a game log entry from `ATTACK:` onwards (ATTACK: should not be included)"""
        agent, other = log.split(") ", 1) # Ensure that we didn't get a name with spaces
        self.agent = Player.parse_player(agent)
        #if "/" in other:
        #    print(other) # TODO: fix this part
        self.action = other

    def parse_silicon(self, log: str) -> None:
        """Parses a game log entry from `SILICON:` onwards (SILICON: should not be included)"""
        if log.startswith("CYBORG: "):
            self.silicon_log_type = SiliconLogType.CYBORG
            log = log[8:]
        elif log.startswith("LAW: "):
            self.silicon_log_type = SiliconLogType.LAW
            log = log[5:]
        else:
            self.silicon_log_type = SiliconLogType.MISC
        agent, other = log.split(") ", 1)
        self.agent = Player.parse_player(agent)
        # TODO: finish writing a very annoying parse function

    def parse_and_set_location(self, log: str) -> int:
        """Finds and parses a location entry. (location name (x, y, z)). Can parse a raw line.
        
<<<<<<< HEAD
        Returns the position of the location in the string"""
=======
        Returns the position of the location in the string as in integer"""
>>>>>>> fcc2212b
        # Find all possible location strings
        r = re.findall("\(\d{1,3},\d{1,3},\d{1,2}\)", log)
        # Check if there are any results
        if not len(r): return -1 
        # Get location of last match
        loc = log.index(r[-1]) 
        # Take the last result from the regex, remove the first and last character and turn into a list
        r = r[-1][1:-1].split(",")
        # Turn all elements to ints, convert to tuple
        self.location = tuple([int(x) for x in r]) # Bad practice since it's a side effect
        return loc

    def generic_say_parse(self, log: str) -> None:
        """Parses a generic SAY log entry from SAY: onwards (includes SAY, WHISPER, OOC) (should only include line from SAY: onwards, without the SAY)"""
        agent, other = log.split(") ", 1) # Ensure that we didn't get a name with spaces
        self.agent = Player.parse_player(agent)
        text, other = other.split('" ', 1)
        self.text = text
        other, location = other.split('(', 1)
        other = other.strip()
        if other:
            self.text += " | " + other
        
        self.is_dead = False
        if "(DEAD)" in text:
            text = text.replace("(DEAD) ", "", 1)
            self.is_dead = True
        loc_start = self.parse_and_set_location(location)
        self.location_name = location[:loc_start]

    def __str__(self):
        """String representation"""
        return self.raw_line
    def __repr__(self):
        """Object representation"""
        return self.raw_line

if __name__ == "__main__":
    print(Log(input()))<|MERGE_RESOLUTION|>--- conflicted
+++ resolved
@@ -153,11 +153,7 @@
     def parse_and_set_location(self, log: str) -> int:
         """Finds and parses a location entry. (location name (x, y, z)). Can parse a raw line.
         
-<<<<<<< HEAD
-        Returns the position of the location in the string"""
-=======
         Returns the position of the location in the string as in integer"""
->>>>>>> fcc2212b
         # Find all possible location strings
         r = re.findall("\(\d{1,3},\d{1,3},\d{1,2}\)", log)
         # Check if there are any results
